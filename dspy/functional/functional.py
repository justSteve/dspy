--- conflicted
+++ resolved
@@ -1,30 +1,20 @@
 import inspect
 import json
+import os
 import typing
-from typing import Annotated, List, Tuple
-
+from typing import Annotated, List, Tuple  # noqa: UP035
+
+import openai
 import pydantic
-<<<<<<< HEAD
-from typing import Annotated, List, Tuple  # noqa: UP035
+import ujson
+
+import dspy
 from dsp.templates import passages2text
-import json
-import ujson
-from dspy.primitives.prediction import Prediction
-=======
->>>>>>> b2816c4a
-
-import dspy
-from dsp.templates.utils import passages2text
 from dspy.primitives.prediction import Prediction
 from dspy.signatures.signature import ensure_signature, make_signature
 
-<<<<<<< HEAD
-
 # Some improvement ideas:
 # - Increase the temperature on error
-=======
-MAX_RETRIES = 3
->>>>>>> b2816c4a
 
 
 def predictor(func) -> dspy.Module:
@@ -236,7 +226,7 @@
             else:
                 # If there are no errors, we return the parsed results
                 return Prediction.from_completions(
-                    {key: [r[key] for r in parsed_results] for key in signature.output_fields},
+                    {key: [r[key] for r in parsed_results] for key in signature.output_fields}
                 )
         raise ValueError(
             "Too many retries trying to get the correct output format. " + "Try simplifying the requirements.",
@@ -363,8 +353,8 @@
 
 
 def hotpot() -> None:
+    from dsp.utils import deduplicate
     import dspy.evaluate
-    from dsp.utils import deduplicate
     from dspy.datasets import HotPotQA
     from dspy.evaluate.evaluate import Evaluate
     from dspy.teleprompt.bootstrap import BootstrapFewShot
